CFLAGS = -Wall -g -O2
SRCS = hazmat.c serialize.c sss.c keccak.c tweetnacl.c
OBJS = ${SRCS:.c=.o}
LDFLAGS = -L./randombytes
LDLIBS = -lrandombytes

all: libsss.a

libsss.a: randombytes/librandombytes.a $(OBJS)
	$(AR) -rcs libsss.a $^

<<<<<<< HEAD
# Force unrolling loops on hazmat.c
hazmat.o: CFLAGS += -funroll-loops

%.out: %.o
=======
randombytes/librandombytes.a:
	$(MAKE) -C randombytes librandombytes.a

%.out: %.o randombytes/librandombytes.a
>>>>>>> acdc769e
	$(CC) -o $@ $(CFLAGS) $(LDFLAGS) $^ $(LOADLIBES) $(LDLIBS)
	$(MEMCHECK) ./$@

test_hazmat.out: $(filter-out hazmat.o,$(OBJS))
test_sss.out: $(OBJS)
test_serialize.out: $(OBJS)

.PHONY: test
test: test_hazmat.out test_serialize.out test_sss.out

.PHONY: clean
clean:
	$(MAKE) -C randombytes $@
	$(RM) *.o *.gch *.a *.out<|MERGE_RESOLUTION|>--- conflicted
+++ resolved
@@ -9,17 +9,13 @@
 libsss.a: randombytes/librandombytes.a $(OBJS)
 	$(AR) -rcs libsss.a $^
 
-<<<<<<< HEAD
+randombytes/librandombytes.a:
+	$(MAKE) -C randombytes librandombytes.a
+
 # Force unrolling loops on hazmat.c
 hazmat.o: CFLAGS += -funroll-loops
 
-%.out: %.o
-=======
-randombytes/librandombytes.a:
-	$(MAKE) -C randombytes librandombytes.a
-
 %.out: %.o randombytes/librandombytes.a
->>>>>>> acdc769e
 	$(CC) -o $@ $(CFLAGS) $(LDFLAGS) $^ $(LOADLIBES) $(LDLIBS)
 	$(MEMCHECK) ./$@
 
